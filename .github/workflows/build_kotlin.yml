name: Build library (kotlin-android)

on:
  workflow_dispatch:

jobs:
    build:
        name: Build kotlin bindings for android
        runs-on: ubuntu-latest
        steps:
            - name: Checkout
              uses: actions/checkout@v4
              with:
                ssh-key: ${{ secrets.SSH_KEY }}
<<<<<<< HEAD
                submodules: recursive
                ref: build/kotlin-android
            - name: Install rust
              run: |
                curl --proto '=https' --tlsv1.2 -sSf https://sh.rustup.rs | sh -s -- -y
            - name: Update gitmodules
              run: |
                git submodule update --init --recursive
            - name: Install targets
              run: |
                cargo install cargo-ndk
                rustup target add arm-linux-androideabi
                rustup target add aarch64-linux-android
                rustup target add armv7-linux-androideabi
                rustup target add i686-linux-android
                rustup target add x86_64-linux-android
                rustup target add x86_64-unknown-linux-gnu
=======
            - name: Install rust
              run: |
                curl --proto '=https' --tlsv1.2 -sSf https://sh.rustup.rs | sh -s -- -y
            - uses: de-vri-es/setup-git-credentials@v2
              with:
                credentials: ${{ secrets.WORFKLOW_TOKEN_LIBRARIES }}
>>>>>>> 2a05edf7
            - name: Cache rust modules
              id: cache-rust
              uses: actions/cache@v3
              env:
                cache-name: cache-rust-modules
              with:
                # npm cache files are stored in `~/.npm` on Linux/macOS
                path: target
                key: ${{ runner.os }}-build-${{ env.cache-name }}-${{ hashFiles('**/Cargo.lock') }}
                restore-keys: |
                  ${{ runner.os }}-build-${{ env.cache-name }}-
                  ${{ runner.os }}-build-
                  ${{ runner.os }}-
              
            - name: Build kotlin bindings
              run: |
                bash kotlin-build.sh
            
            - name: Save kotlin artifact
              uses: actions/upload-artifact@v4
              with:
                name: kotlin-bindings-android
                path: |
                  bindings/kotlin<|MERGE_RESOLUTION|>--- conflicted
+++ resolved
@@ -1,43 +1,23 @@
-name: Build library (kotlin-android)
+name: Build library (kotlin)
 
 on:
   workflow_dispatch:
 
 jobs:
     build:
-        name: Build kotlin bindings for android
+        name: Build kotlin bindings
         runs-on: ubuntu-latest
         steps:
             - name: Checkout
               uses: actions/checkout@v4
               with:
                 ssh-key: ${{ secrets.SSH_KEY }}
-<<<<<<< HEAD
-                submodules: recursive
-                ref: build/kotlin-android
-            - name: Install rust
-              run: |
-                curl --proto '=https' --tlsv1.2 -sSf https://sh.rustup.rs | sh -s -- -y
-            - name: Update gitmodules
-              run: |
-                git submodule update --init --recursive
-            - name: Install targets
-              run: |
-                cargo install cargo-ndk
-                rustup target add arm-linux-androideabi
-                rustup target add aarch64-linux-android
-                rustup target add armv7-linux-androideabi
-                rustup target add i686-linux-android
-                rustup target add x86_64-linux-android
-                rustup target add x86_64-unknown-linux-gnu
-=======
             - name: Install rust
               run: |
                 curl --proto '=https' --tlsv1.2 -sSf https://sh.rustup.rs | sh -s -- -y
             - uses: de-vri-es/setup-git-credentials@v2
               with:
                 credentials: ${{ secrets.WORFKLOW_TOKEN_LIBRARIES }}
->>>>>>> 2a05edf7
             - name: Cache rust modules
               id: cache-rust
               uses: actions/cache@v3
@@ -59,6 +39,6 @@
             - name: Save kotlin artifact
               uses: actions/upload-artifact@v4
               with:
-                name: kotlin-bindings-android
+                name: kotlin-bindings
                 path: |
                   bindings/kotlin