use std::sync::Arc;
use didtoolbox::didtoolbox::DidDoc;
use didtoolbox::did_tdw::{TrustDidWebProcessor, DidMethodOperation};

use crate::did::{Did, DidResolveError};

#[derive(PartialEq)]
pub enum DidMethod {
    WEB,
    TDW,
    UNKOWN,
}

pub fn resolve_did_tdw(did: &Did) -> Result<DidDoc, DidResolveError> {
    let processor = TrustDidWebProcessor::new();
    let full_did = did.parts.join(":");
<<<<<<< HEAD
    let did_doc_json = processor.read(full_did, Some(false));
=======
    let did_doc_json = processor.read(full_did, None);
>>>>>>> d01fa148
    match serde_json::from_str::<DidDoc>(&did_doc_json) {
        Ok(doc) => Ok(doc),
        Err(e) => {
            println!("Error parsing DID tdw document: {:?}", e);
            Err(DidResolveError::HttpError(500, String::from("Error parsing DID tdw document")))
        },
    }
}

pub fn resolve_did_web(did: &Did) -> Result<DidDoc, DidResolveError> {
    let mut url = format!("https://{}", did.parts[2].replace("%3A", ":"));

    if did.parts.len() > 3 {
        let f = format!("/{}/did.json", did.parts[3..].join("/"));
        url += &f;
    } else {
        url += "/.well-known/did.json";
    }

    let res = reqwest::blocking::get(url);

    if !res.is_ok() {
        let reqwest_error = res.err().unwrap();
        return Err(DidResolveError::HttpError(
            reqwest_error.status().unwrap().as_u16(),
            reqwest_error.to_string(),
        ));
    }

    let res = res.unwrap();

    match res.error_for_status() {
        Ok(_res) => {
            let text = _res.text().unwrap();

            let did_doc: DidDoc = serde_json::from_str(text.as_str()).unwrap();

            Ok(did_doc.into())
        }
        Err(err) => Err(DidResolveError::HttpError(
            err.status().unwrap().as_u16(),
            err.to_string(),
        )),
    }
}<|MERGE_RESOLUTION|>--- conflicted
+++ resolved
@@ -14,11 +14,7 @@
 pub fn resolve_did_tdw(did: &Did) -> Result<DidDoc, DidResolveError> {
     let processor = TrustDidWebProcessor::new();
     let full_did = did.parts.join(":");
-<<<<<<< HEAD
-    let did_doc_json = processor.read(full_did, Some(false));
-=======
     let did_doc_json = processor.read(full_did, None);
->>>>>>> d01fa148
     match serde_json::from_str::<DidDoc>(&did_doc_json) {
         Ok(doc) => Ok(doc),
         Err(e) => {
