--- conflicted
+++ resolved
@@ -1,10 +1,4 @@
 [bindings.kotlin]
-<<<<<<< HEAD
 android = true
 android_cleaner = true
-package_name = "ch.admin.eid.did"
-=======
-android = false
-android_cleaner = false
-package_name = "ch.admin.eid.didresolver"
->>>>>>> 983b36c8
+package_name = "ch.admin.eid.didresolver"