[package]
name = "didresolver"
version = "2.1.3"
edition = "2021"
description = "DID resolver for different did:tdw methods"
authors = ["Jonas Niestroj", "Frithjof Hoppe", "Vladica Stojic"]
homepage = "https://github.com/swiyu-admin-ch"
readme = "README.md"
include = [
    "Cargo.toml",
    "README.md",
    "src/**/*",
]

# See more keys and their definitions at https://doc.rust-lang.org/cargo/reference/manifest.html

[dependencies]
thiserror = "2.0.12"
#openssl = { version = "0.10.68", features = ["vendored"] }
uniffi = { version = "0.28.3", features = ["cli"] }
<<<<<<< HEAD
strum = { version = "0.27.1", features = ["derive"] }
didtoolbox = { git = "https://github.com/swiyu-admin-ch/didtoolbox.git", branch = "build/kotlin-android" }
=======
strum = { version = "0.27.2", features = ["derive"] }
didtoolbox = { git = "https://github.com/swiyu-admin-ch/didtoolbox.git", tag = "2.1.2" }
>>>>>>> 2756af00
# When building on a container (podman run -it --rm -v $(pwd):$(pwd):Z -v $HOME/.ssh:/root/.ssh:Z -w $(pwd) rust), the local repo may be used:
#didtoolbox = { path = "../didtoolbox" }

[build-dependencies]
uniffi = { version = "0.28.3", features = ["build"] }

[dev-dependencies]
rstest = "0.26.1"
ureq = "3.0.12"

[lib]
crate-type = ["lib", "cdylib", "staticlib"]
name = "didresolver"

[[bin]]
name = "uniffi-bindgen"
path = "uniffi-bindgen.rs"<|MERGE_RESOLUTION|>--- conflicted
+++ resolved
@@ -18,13 +18,8 @@
 thiserror = "2.0.12"
 #openssl = { version = "0.10.68", features = ["vendored"] }
 uniffi = { version = "0.28.3", features = ["cli"] }
-<<<<<<< HEAD
-strum = { version = "0.27.1", features = ["derive"] }
+strum = { version = "0.27.2", features = ["derive"] }
 didtoolbox = { git = "https://github.com/swiyu-admin-ch/didtoolbox.git", branch = "build/kotlin-android" }
-=======
-strum = { version = "0.27.2", features = ["derive"] }
-didtoolbox = { git = "https://github.com/swiyu-admin-ch/didtoolbox.git", tag = "2.1.2" }
->>>>>>> 2756af00
 # When building on a container (podman run -it --rm -v $(pwd):$(pwd):Z -v $HOME/.ssh:/root/.ssh:Z -w $(pwd) rust), the local repo may be used:
 #didtoolbox = { path = "../didtoolbox" }
 
