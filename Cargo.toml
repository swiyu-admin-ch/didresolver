--- conflicted
+++ resolved
@@ -15,16 +15,6 @@
 # See more keys and their definitions at https://doc.rust-lang.org/cargo/reference/manifest.html
 
 [dependencies]
-<<<<<<< HEAD
-reqwest = { version = "0.12.2", features = ["blocking"] }
-serde = {version = "1.0.202", features = ["derive"]}
-serde_json = "1.0.115"
-thiserror = "1.0.58"
-openssl = { version = "0.10.35", features = ["vendored"] }
-uniffi = { version = "0.26.1", features = ["cli"] }
-didtoolbox = {git = "https://github.com/e-id-admin/didtoolbox.git", branch = "build/kotlin-android"}
- 
-=======
 serde = { version = "1.0.213", features = ["derive"] }
 serde_json = "1.0.132"
 thiserror = "1.0.65"
@@ -33,11 +23,10 @@
 ssi = { version = "0.9.0", features = ["example", "http-did"] }
 strum = { version = "0.26", features = ["derive"] }
 minify = "1.3"
-didtoolbox = { git = "https://github.com/e-id-admin/didtoolbox.git", tag = "0.0.3" }
+didtoolbox = { git = "https://github.com/e-id-admin/didtoolbox.git", branch = "build/kotlin-android" }
 # When building on a container (podman run -it --rm -v $(pwd):$(pwd):Z -v $HOME/.ssh:/root/.ssh:Z -w $(pwd) rust), the local repo may be used:
 #didtoolbox = { path = "../didtoolbox" }
 
->>>>>>> 6a478fd3
 [build-dependencies]
 uniffi = { version = "0.28.2", features = ["build"] }
 
