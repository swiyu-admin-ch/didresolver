[package]
name = "didresolver"
version = "1.0.1"
edition = "2021"
description = "DID resolver for different did methods"
authors = ["Jonas Niestroj", "Frithjof Hoppe", "Vladica Stojic"]
homepage = "https://github.com/swiyu-admin-ch"
readme = "README.md"
include = [
    "Cargo.toml",
    "README.md",
    "src/**/*",
]

# See more keys and their definitions at https://doc.rust-lang.org/cargo/reference/manifest.html

[dependencies]
serde = { version = "1.0.217", features = ["derive"] }
serde_json = "1.0.137"
thiserror = "1.0.65"
#openssl = { version = "0.10.68", features = ["vendored"] }
uniffi = { version = "0.28.3", features = ["cli"] }
strum = { version = "0.26.3", features = ["derive"] }
url = "2.5.4"
<<<<<<< HEAD
didtoolbox = { git = "https://github.com/e-id-admin/didtoolbox.git", branch = "build/kotlin-android" }
=======
didtoolbox = { git = "https://github.com/swiyu-admin-ch/didtoolbox.git", tag = "1.0.1" }
>>>>>>> 1065cb23
# When building on a container (podman run -it --rm -v $(pwd):$(pwd):Z -v $HOME/.ssh:/root/.ssh:Z -w $(pwd) rust), the local repo may be used:
#didtoolbox = { path = "../didtoolbox" }

[build-dependencies]
uniffi = { version = "0.28.3", features = ["build"] }

[dev-dependencies]
rstest = "0.24.0"
mockito = "1.6.1"
ureq = "2.10.1"

[lib]
crate-type = ["lib", "cdylib", "staticlib"]
name = "didresolver"

[[bin]]
name = "uniffi-bindgen"
path = "uniffi-bindgen.rs"<|MERGE_RESOLUTION|>--- conflicted
+++ resolved
@@ -22,11 +22,7 @@
 uniffi = { version = "0.28.3", features = ["cli"] }
 strum = { version = "0.26.3", features = ["derive"] }
 url = "2.5.4"
-<<<<<<< HEAD
-didtoolbox = { git = "https://github.com/e-id-admin/didtoolbox.git", branch = "build/kotlin-android" }
-=======
-didtoolbox = { git = "https://github.com/swiyu-admin-ch/didtoolbox.git", tag = "1.0.1" }
->>>>>>> 1065cb23
+didtoolbox = { git = "https://github.com/swiyu-admin-ch/didtoolbox.git", branch = "build/kotlin-android" }
 # When building on a container (podman run -it --rm -v $(pwd):$(pwd):Z -v $HOME/.ssh:/root/.ssh:Z -w $(pwd) rust), the local repo may be used:
 #didtoolbox = { path = "../didtoolbox" }
 
