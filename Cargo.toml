[package]
name = "didresolver"
version = "2.1.0"
edition = "2021"
description = "DID resolver for different did:tdw methods"
authors = ["Jonas Niestroj", "Frithjof Hoppe", "Vladica Stojic"]
homepage = "https://github.com/swiyu-admin-ch"
readme = "README.md"
include = [
    "Cargo.toml",
    "README.md",
    "src/**/*",
]

# See more keys and their definitions at https://doc.rust-lang.org/cargo/reference/manifest.html

[dependencies]
thiserror = "2.0.12"
#openssl = { version = "0.10.68", features = ["vendored"] }
uniffi = { version = "0.28.3", features = ["cli"] }
strum = { version = "0.27.1", features = ["derive"] }
<<<<<<< HEAD
didtoolbox = { git = "https://github.com/swiyu-admin-ch/didtoolbox.git", branch = "build/kotlin-android" }
=======
didtoolbox = { git = "https://github.com/swiyu-admin-ch/didtoolbox.git", tag = "2.1.0" }
>>>>>>> 6f262915
# When building on a container (podman run -it --rm -v $(pwd):$(pwd):Z -v $HOME/.ssh:/root/.ssh:Z -w $(pwd) rust), the local repo may be used:
#didtoolbox = { path = "../didtoolbox" }

[build-dependencies]
uniffi = { version = "0.28.3", features = ["build"] }

[dev-dependencies]
rstest = "0.25.0"
ureq = "2.12.1"

[lib]
crate-type = ["lib", "cdylib", "staticlib"]
name = "didresolver"

[[bin]]
name = "uniffi-bindgen"
path = "uniffi-bindgen.rs"<|MERGE_RESOLUTION|>--- conflicted
+++ resolved
@@ -19,11 +19,7 @@
 #openssl = { version = "0.10.68", features = ["vendored"] }
 uniffi = { version = "0.28.3", features = ["cli"] }
 strum = { version = "0.27.1", features = ["derive"] }
-<<<<<<< HEAD
 didtoolbox = { git = "https://github.com/swiyu-admin-ch/didtoolbox.git", branch = "build/kotlin-android" }
-=======
-didtoolbox = { git = "https://github.com/swiyu-admin-ch/didtoolbox.git", tag = "2.1.0" }
->>>>>>> 6f262915
 # When building on a container (podman run -it --rm -v $(pwd):$(pwd):Z -v $HOME/.ssh:/root/.ssh:Z -w $(pwd) rust), the local repo may be used:
 #didtoolbox = { path = "../didtoolbox" }
 
